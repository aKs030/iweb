--- conflicted
+++ resolved
@@ -39,13 +39,8 @@
     try {
       const response = await fetch(url, {
         method: 'POST',
-<<<<<<< HEAD
         // Send origin/referrer safely to satisfy Google's domain check
         referrerPolicy: 'strict-origin-when-cross-origin',
-=======
-        // Force the browser to send the full URL as referrer (Agresseive Debugging)
-        referrerPolicy: 'unsafe-url',
->>>>>>> 46c74db6
         headers: {
           'Content-Type': 'application/json',
         },
@@ -60,33 +55,23 @@
 
       if (!response.ok) {
         const errorData = await response.json().catch(() => ({}));
-<<<<<<< HEAD
 
         // Log detailed error for debugging (internal only)
         if (errorData.error && errorData.error.message) {
              console.warn('Gemini API Warning:', errorData.error.message);
         }
-=======
->>>>>>> 46c74db6
 
         // DEBUG MODE: Return exact error to user
         const debugMsg = errorData.error && errorData.error.message
             ? `API Error (${response.status}): ${errorData.error.message}`
             : `API Error (${response.status}): Unknown error`;
 
-<<<<<<< HEAD
         if (response.status === 403) {
              console.warn('Gemini API Key blocked or restricted.');
              return this.fallbackResponse(prompt);
         }
 
         return this.fallbackResponse(prompt);
-=======
-        console.error(debugMsg);
-
-        // Return raw error to chat for debugging
-        return `⚠️ DEBUG MODE: ${debugMsg} \n\n (Bitte Screenshot machen!)`;
->>>>>>> 46c74db6
       }
 
       const data = await response.json();
@@ -104,19 +89,11 @@
 
   fallbackResponse(prompt) {
       const lower = prompt.toLowerCase();
-<<<<<<< HEAD
       if (lower.includes('hallo') || lower.includes('hi')) return 'Hallo! Der Service ist derzeit nicht verfügbar. Bitte versuchen Sie es später erneut.';
       if (lower.includes('wer bist du')) return 'Ich bin ein virtueller Assistent. Momentan kann ich leider keine weiteren Informationen bereitstellen.';
       if (lower.includes('hilfe')) return 'Der Assistent ist aktuell nicht erreichbar. Bitte nutzen Sie die verfügbaren Optionen zur Navigation.';
       if (lower.includes('witz')) return 'Der Service ist derzeit nicht verfügbar. Bitte versuchen Sie es später erneut.';
       return 'Der Assistent ist momentan nicht erreichbar. Bitte nutzen Sie die Navigationsoptionen oder versuchen Sie es später erneut.';
-=======
-      if (lower.includes('hallo') || lower.includes('hi')) return 'Hallo! Mein Gehirn ist gerade offline, aber ich bin trotzdem für dich da. 😊';
-      if (lower.includes('wer bist du')) return 'Ich bin dein virtueller Assistent auf dieser Webseite!';
-      if (lower.includes('hilfe')) return 'Ich kann dir helfen, dich zurechtzufinden. Klicke einfach auf die Optionen unten.';
-      if (lower.includes('witz')) return 'Warum können Geister so schlecht lügen? Weil man durch sie hindurchsehen kann! 👻 (Sorry, Offline-Modus Witz)';
-      return 'Ich habe gerade keine Verbindung zu meinem Sprachzentrum. Bitte nutze die Buttons unten für die Navigation!';
->>>>>>> 46c74db6
   }
 
   async summarizePage(pageContent) {
