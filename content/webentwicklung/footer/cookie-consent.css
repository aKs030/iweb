/**
 * Cookie Consent Banner Styles - Inline im minimierten Footer (horizontal)
 * 
 * DSGVO-konformes Design integriert im Footer
 * - Erscheint in einer Zeile mit Copyright und Links
 * - Kompaktes, inline Design ohne Hintergrund
 * - Optimierte Abstände für harmonisches Layout
 * 
 * @author Abdulkerim Sesli
 * @version 3.1.0
 */

/* ===== FOOTER SPACING OPTIMIERUNG ===== */
.footer-copyright-text {
  margin-right: 6px;
}

.footer-minimal-nav {
  margin-left: 6px;
}

/* ===== INLINE COOKIE BANNER (HORIZONTAL) ===== */
.cookie-banner-inline {
  display: inline-flex;
  align-items: center;
  gap: 8px;
  padding: 4px 8px;
  margin: 0 8px;
  
  /* Komplett transparent - keine Border, kein Hintergrund */
  background: transparent;
  border: none;
  border-radius: 8px;
  
  /* Smooth fade-in animation */
  animation: fadeInScale 0.3s cubic-bezier(0.16, 1, 0.3, 1);
  
  /* Transition für fade-out */
  opacity: 1;
  transform: scale(1);
  transition: all 0.3s cubic-bezier(0.16, 1, 0.3, 1);
}

@keyframes fadeInScale {
  from {
    opacity: 0;
    transform: scale(0.95);
  }
  to {
    opacity: 1;
    transform: scale(1);
  }
}

/* ===== HIDDEN STATE ===== */
.cookie-banner-inline.hidden {
  display: none;
}

/* ===== COOKIE TEXT ===== */
.cookie-text {
  margin: 0;
  font-size: 0.8125rem;
  line-height: 1.2;
  color: var(--dynamic-footer-text-primary, #e5e5e7);
  font-family: -apple-system, BlinkMacSystemFont, "Segoe UI", Roboto, Oxygen, Ubuntu, Cantarell, sans-serif;
  font-weight: 400;
  white-space: nowrap;
  display: inline-flex;
  align-items: center;
  gap: 4px;
}

/* Responsive Text: Vollständig auf Desktop, kurz auf Mobile */
.cookie-text-short {
  display: none;
}

.cookie-text-full {
  display: inline;
}

.btn-text-short {
  display: none;
}

.btn-text-full {
  display: inline;
}

/* Cookies-Link in Navigation - bleibt immer sichtbar */
.footer-cookies-link {
  display: inline;
}

/* ===== ACCEPT BUTTON (COMPACT INLINE) ===== */
.cookie-accept-btn {
  padding: 4px 14px;
  background: linear-gradient(135deg, #0a84ff 0%, #0066cc 100%);
  color: #ffffff;
  border: none;
  border-radius: 6px;
  font-size: 0.8125rem;
  font-weight: 600;
  cursor: pointer;
  white-space: nowrap;
  transition: all 0.2s cubic-bezier(0.16, 1, 0.3, 1);
  box-shadow: 0 1px 4px rgba(10, 132, 255, 0.25);
  font-family: -apple-system, BlinkMacSystemFont, "Segoe UI", Roboto, Oxygen, Ubuntu, Cantarell, sans-serif;
}

.cookie-accept-btn:hover {
  background: linear-gradient(135deg, #0066cc 0%, #004c99 100%);
  transform: translateY(-1px);
  box-shadow: 0 2px 6px rgba(10, 132, 255, 0.35);
}

.cookie-accept-btn:active {
  transform: translateY(0);
  box-shadow: 0 1px 3px rgba(10, 132, 255, 0.3);
}

.cookie-accept-btn:focus {
  outline: 2px solid rgba(10, 132, 255, 0.5);
  outline-offset: 2px;
}

/* ===== REJECT BUTTON (DSGVO-KONFORM) ===== */
.cookie-reject-btn {
  padding: 4px 14px;
  background: transparent;
  color: var(--dynamic-footer-text-primary, #e5e5e7);
  border: 1px solid rgba(255, 255, 255, 0.2);
  border-radius: 6px;
  font-size: 0.8125rem;
  font-weight: 600;
  cursor: pointer;
  white-space: nowrap;
  transition: all 0.2s cubic-bezier(0.16, 1, 0.3, 1);
  font-family: -apple-system, BlinkMacSystemFont, "Segoe UI", Roboto, Oxygen, Ubuntu, Cantarell, sans-serif;
}

.cookie-reject-btn:hover {
  background: rgba(255, 255, 255, 0.1);
  border-color: rgba(255, 255, 255, 0.3);
  transform: translateY(-1px);
}

.cookie-reject-btn:active {
  transform: translateY(0);
  background: rgba(255, 255, 255, 0.05);
}

.cookie-reject-btn:focus {
  outline: 2px solid rgba(255, 255, 255, 0.5);
  outline-offset: 2px;
}

/* ===== RESPONSIVE DESIGN ===== */

/* Mobile/Tablet - Wechsel zu kürzerem Text (wie Menu-Breakpoint) */
@media (max-width: 1000px) {
  /* Kurze Texte anzeigen */
  .cookie-text-full {
    display: none;
  }
  
  .cookie-text-short {
    display: inline;
  }
  
  .btn-text-full {
    display: none;
  }
  
  .btn-text-short {
    display: inline;
  }
  
  .cookie-banner-inline {
    gap: 5px;
    padding: 3px 6px;
    margin: 0 5px;
  }
  
  .cookie-text {
    font-size: 0.75rem;
    gap: 3px;
  }
  
  .cookie-accept-btn {
    padding: 3px 10px;
    font-size: 0.7rem;
  }
  
  /* Reduziere Footer-Abstände */
  .footer-copyright-text {
    margin-right: 3px;
  }
  
  .footer-minimal-nav {
    margin-left: 3px;
    gap: 5px;
  }
}

/* Sehr kleine Mobile - Ultra-kompakt */
@media (max-width: 480px) {
  /* Kurze Texte bleiben */
  .cookie-banner-inline {
    gap: 3px;
    padding: 2px 4px;
    margin: 0 3px;
  }
  
  .cookie-text {
    font-size: 0.65rem;
    gap: 2px;
  }
  
  .cookie-accept-btn {
    padding: 2px 8px;
    font-size: 0.65rem;
    border-radius: 4px;
  }
  
  /* Minimale Footer-Abstände für eine Zeile */
  .footer-copyright-text {
<<<<<<< HEAD
    margin-right: 2px;
    font-size: 10px;
=======
  margin-right: 2px;
  font-size: 10px;
>>>>>>> 4045a2d7
  }

  .footer-minimal-nav {
    margin-left: 2px;
    gap: 4px;
  }
  
  .footer-nav-link {
<<<<<<< HEAD
  padding: 2px 4px;
  font-size: 10px;
=======
    padding: 2px 4px;
    font-size: 10px;
>>>>>>> 4045a2d7
  }
  
  /* Verhindere Umbruch */
  .footer-minimal-content {
<<<<<<< HEAD
  flex-wrap: nowrap;
  gap: 6px;
=======
    flex-wrap: nowrap;
    gap: 6px;
>>>>>>> 4045a2d7
  }
}

/* ===== LIGHT MODE SUPPORT ===== */
@media (prefers-color-scheme: light) {
  .cookie-banner-inline {
    background: transparent;
    border: none;
  }
  
  .cookie-text {
    color: #1d1d1f;
  }
}

/* ===== THEME DATA ATTRIBUTE SUPPORT ===== */
[data-theme="light"] .cookie-banner-inline {
  background: transparent;
  border: none;
}

[data-theme="light"] .cookie-text {
  color: #1d1d1f;
}

/* ===== COOKIE MODAL (DSGVO-DETAILS) ===== */
.cookie-modal {
  position: fixed;
  top: 0;
  left: 0;
  width: 100%;
  height: 100%;
  z-index: 10000;
  display: flex;
  align-items: center;
  justify-content: center;
  padding: 1rem;
  animation: fadeIn 0.3s cubic-bezier(0.16, 1, 0.3, 1);
}

.cookie-modal.hidden {
  display: none;
}

@keyframes fadeIn {
  from {
    opacity: 0;
  }
  to {
    opacity: 1;
  }
}

.cookie-modal-overlay {
  position: absolute;
  top: 0;
  left: 0;
  width: 100%;
  height: 100%;
  background: rgba(0, 0, 0, 0.75);
  backdrop-filter: blur(8px);
  -webkit-backdrop-filter: blur(8px);
}

.cookie-modal-content {
  position: relative;
  background: linear-gradient(135deg, rgba(26, 26, 46, 0.98) 0%, rgba(22, 33, 62, 0.98) 100%);
  border: 1px solid rgba(255, 255, 255, 0.1);
  border-radius: 16px;
  box-shadow: 0 20px 60px rgba(0, 0, 0, 0.5);
  max-width: 700px;
  width: 100%;
  max-height: 90vh;
  overflow: hidden;
  display: flex;
  flex-direction: column;
  animation: slideUp 0.3s cubic-bezier(0.16, 1, 0.3, 1);
}

@keyframes slideUp {
  from {
    transform: translateY(30px);
    opacity: 0;
  }
  to {
    transform: translateY(0);
    opacity: 1;
  }
}

/* Modal Header */
.cookie-modal-header {
  display: flex;
  align-items: center;
  justify-content: space-between;
  padding: 1.5rem 2rem;
  border-bottom: 1px solid rgba(255, 255, 255, 0.1);
  background: rgba(255, 255, 255, 0.03);
}

.cookie-modal-header h2 {
  margin: 0;
  font-size: 1.5rem;
  color: #ffffff;
  font-weight: 600;
}

.cookie-modal-close {
  background: transparent;
  border: none;
  font-size: 2rem;
  line-height: 1;
  color: rgba(255, 255, 255, 0.6);
  cursor: pointer;
  padding: 0;
  width: 32px;
  height: 32px;
  display: flex;
  align-items: center;
  justify-content: center;
  border-radius: 6px;
  transition: all 0.2s ease;
}

.cookie-modal-close:hover {
  background: rgba(255, 255, 255, 0.1);
  color: #ffffff;
}

/* Modal Body */
.cookie-modal-body {
  padding: 2rem;
  overflow-y: auto;
  flex: 1;
}

.cookie-modal-intro {
  font-size: 1rem;
  line-height: 1.6;
  color: rgba(255, 255, 255, 0.8);
  margin-bottom: 2rem;
}

/* Cookie Category */
.cookie-category {
  margin-bottom: 2rem;
  padding: 1.5rem;
  background: rgba(255, 255, 255, 0.03);
  border: 1px solid rgba(255, 255, 255, 0.1);
  border-radius: 12px;
}

.cookie-category-header {
  display: flex;
  align-items: center;
  justify-content: space-between;
  margin-bottom: 0.75rem;
}

.cookie-category-header h3 {
  margin: 0;
  font-size: 1.125rem;
  color: #ffffff;
  font-weight: 600;
}

.cookie-status {
  padding: 4px 12px;
  border-radius: 20px;
  font-size: 0.75rem;
  font-weight: 600;
  text-transform: uppercase;
  letter-spacing: 0.5px;
}

.cookie-status-required {
  background: rgba(52, 199, 89, 0.2);
  color: #34c759;
  border: 1px solid rgba(52, 199, 89, 0.3);
}

.cookie-category-description {
  font-size: 0.9rem;
  line-height: 1.5;
  color: rgba(255, 255, 255, 0.7);
  margin-bottom: 1rem;
}

/* Cookie Toggle Switch */
.cookie-toggle {
  position: relative;
  display: inline-block;
  width: 48px;
  height: 24px;
}

.cookie-toggle input {
  opacity: 0;
  width: 0;
  height: 0;
}

.cookie-toggle-slider {
  position: absolute;
  cursor: pointer;
  top: 0;
  left: 0;
  right: 0;
  bottom: 0;
  background-color: rgba(255, 255, 255, 0.2);
  border-radius: 24px;
  transition: 0.3s;
}

.cookie-toggle-slider:before {
  position: absolute;
  content: "";
  height: 18px;
  width: 18px;
  left: 3px;
  bottom: 3px;
  background-color: white;
  border-radius: 50%;
  transition: 0.3s;
}

.cookie-toggle input:checked + .cookie-toggle-slider {
  background-color: #0a84ff;
}

.cookie-toggle input:checked + .cookie-toggle-slider:before {
  transform: translateX(24px);
}

.cookie-toggle input:focus + .cookie-toggle-slider {
  box-shadow: 0 0 0 2px rgba(10, 132, 255, 0.5);
}

/* Cookie Details */
.cookie-details {
  margin-top: 1rem;
}

.cookie-item {
  padding: 1rem;
  background: rgba(0, 0, 0, 0.2);
  border-radius: 8px;
  margin-bottom: 0.75rem;
}

.cookie-item:last-child {
  margin-bottom: 0;
}

.cookie-item strong {
  display: block;
  color: #0a84ff;
  font-size: 0.875rem;
  margin-bottom: 0.5rem;
}

.cookie-item p {
  font-size: 0.875rem;
  line-height: 1.5;
  color: rgba(255, 255, 255, 0.7);
  margin: 0 0 0.5rem 0;
}

.cookie-duration {
  display: inline-block;
  font-size: 0.75rem;
  color: rgba(255, 255, 255, 0.5);
  background: rgba(255, 255, 255, 0.05);
  padding: 2px 8px;
  border-radius: 4px;
}

/* Privacy Info */
.cookie-privacy-info {
  margin-top: 2rem;
  padding: 1.5rem;
  background: rgba(10, 132, 255, 0.1);
  border: 1px solid rgba(10, 132, 255, 0.3);
  border-radius: 12px;
}

.cookie-privacy-info h3 {
  margin: 0 0 1rem 0;
  font-size: 1rem;
  color: #64d2ff;
  font-weight: 600;
}

.cookie-privacy-info ul {
  margin: 0;
  padding-left: 1.5rem;
  list-style: none;
}

.cookie-privacy-info li {
  position: relative;
  font-size: 0.875rem;
  line-height: 1.6;
  color: rgba(255, 255, 255, 0.8);
  margin-bottom: 0.5rem;
  padding-left: 1.5rem;
}

.cookie-privacy-info li:before {
  content: "✓";
  position: absolute;
  left: 0;
  color: #34c759;
  font-weight: bold;
}

.cookie-privacy-info a {
  color: #0a84ff;
  text-decoration: underline;
}

.cookie-privacy-info a:hover {
  color: #64d2ff;
}

/* Modal Footer */
.cookie-modal-footer {
  display: flex;
  gap: 0.75rem;
  padding: 1.5rem 2rem;
  border-top: 1px solid rgba(255, 255, 255, 0.1);
  background: rgba(255, 255, 255, 0.03);
}

.cookie-modal-btn {
  flex: 1;
  padding: 0.75rem 1.5rem;
  border: none;
  border-radius: 8px;
  font-size: 0.9375rem;
  font-weight: 600;
  cursor: pointer;
  transition: all 0.2s cubic-bezier(0.16, 1, 0.3, 1);
  font-family: -apple-system, BlinkMacSystemFont, "Segoe UI", Roboto, Oxygen, Ubuntu, Cantarell, sans-serif;
}

.cookie-modal-btn-primary {
  background: linear-gradient(135deg, #0a84ff 0%, #0066cc 100%);
  color: #ffffff;
  box-shadow: 0 2px 8px rgba(10, 132, 255, 0.3);
}

.cookie-modal-btn-primary:hover {
  background: linear-gradient(135deg, #0066cc 0%, #004c99 100%);
  transform: translateY(-2px);
  box-shadow: 0 4px 12px rgba(10, 132, 255, 0.4);
}

.cookie-modal-btn-secondary {
  background: transparent;
  color: rgba(255, 255, 255, 0.8);
  border: 1px solid rgba(255, 255, 255, 0.2);
}

.cookie-modal-btn-secondary:hover {
  background: rgba(255, 255, 255, 0.1);
  border-color: rgba(255, 255, 255, 0.3);
  transform: translateY(-2px);
}

/* Mobile Modal Anpassungen */
@media (max-width: 768px) {
  .cookie-modal-content {
    max-height: 95vh;
    margin: 0.5rem;
  }
  
  .cookie-modal-header {
    padding: 1rem 1.5rem;
  }
  
  .cookie-modal-header h2 {
    font-size: 1.25rem;
  }
  
  .cookie-modal-body {
    padding: 1.5rem;
  }
  
  .cookie-modal-footer {
    flex-direction: column;
    padding: 1rem 1.5rem;
  }
  
  .cookie-modal-btn {
    width: 100%;
  }
  
  .cookie-category {
    padding: 1rem;
  }
}

/* Footer Cookies Link als Button - erbt Styles von .footer-nav-link */
.footer-cookies-link {
  background: transparent;
  border: none;
  cursor: pointer;
  /* padding und font werden von .footer-nav-link geerbt */
}

/* ===== ACCESSIBILITY ===== */

/* Reduced Motion */
@media (prefers-reduced-motion: reduce) {
  .cookie-banner-inline {
    animation: none;
  }
  
  .cookie-accept-btn:hover {
    transform: none;
  }
}

/* High Contrast */
@media (prefers-contrast: high) {
  .cookie-accept-btn {
    border: 2px solid currentColor;
  }
}

/* ===== PRINT STYLES ===== */
@media print {
  .cookie-banner-inline {
    display: none;
  }
}
<|MERGE_RESOLUTION|>--- conflicted
+++ resolved
@@ -226,39 +226,24 @@
   
   /* Minimale Footer-Abstände für eine Zeile */
   .footer-copyright-text {
-<<<<<<< HEAD
     margin-right: 2px;
     font-size: 10px;
-=======
-  margin-right: 2px;
-  font-size: 10px;
->>>>>>> 4045a2d7
   }
 
   .footer-minimal-nav {
     margin-left: 2px;
     gap: 4px;
   }
-  
+
   .footer-nav-link {
-<<<<<<< HEAD
-  padding: 2px 4px;
-  font-size: 10px;
-=======
     padding: 2px 4px;
     font-size: 10px;
->>>>>>> 4045a2d7
-  }
-  
+  }
+
   /* Verhindere Umbruch */
   .footer-minimal-content {
-<<<<<<< HEAD
-  flex-wrap: nowrap;
-  gap: 6px;
-=======
     flex-wrap: nowrap;
     gap: 6px;
->>>>>>> 4045a2d7
   }
 }
 
