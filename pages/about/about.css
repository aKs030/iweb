--- conflicted
+++ resolved
@@ -195,25 +195,12 @@
     min-height: auto;
   }
 
-<<<<<<< HEAD
   :where(.section.about, .about-fragment) {
     display: block;
     padding: 1.5rem 0;
   }
 
   :where(.section.about, .about-fragment) .about__container,
-=======
-  .about {
-    display: block;
-    padding: 1.5rem 0;
-  .about {
-    min-height: auto;
-    padding: 1.5rem 0;
-    justify-content: flex-start;
-    align-items: stretch;
-  }
-
->>>>>>> cdd3ef23
   .about__container {
     padding: 2.5rem 1rem;
     font-size: 1rem; /* etwas kleiner als Desktop */
