/* Optimierungen:
  - Verwendung von CSS-Variablen für Farben und Abstände für einfache Wartung.
  - Umstellung auf die BEM-Klassen aus dem optimierten HTML.
  - Hinzufügen von Hover- und Fokus-Zuständen für die Buttons, um die Interaktivität
    und Barrierefreiheit zu verbessern (`:focus-visible` sorgt für einen sichtbaren 
    Fokus nur bei Tastaturnavigation).
  - Zentralisierung aller Stile, die zur "About"-Sektion gehören, an einem Ort.
*/

/* Hauptcontainer der "About"-Sektion */
.about {
  display: flex;
  justify-content: center;
  align-items: center;
  padding: var(--spacing-xl) var(--spacing-md);
  box-sizing: border-box;
  width: 100%;
  /* Rhythm & leading variables local to About section */
  --leading-lg: 1.8;
  --leading-md: 1.6;
  --space-lg: 1.8rem;
  --space-md: 1.2rem;
}

.about__container {
  max-width: 800px;
  width: 100%;
  text-align: center;
}

/* Haupttext-Bereich */
.about__text {
  text-align: left;
  line-height: 1.6;
}

.about__text h3 {
  margin-bottom: var(--spacing-md);
}

.about__text p {
  margin-bottom: 1.2rem;
  max-width: 700px;
  color: rgba(240, 240, 240, 0.88);
}

.about__farewell {
  font-size: 1.1rem;
  font-weight: bold;
  margin-top: var(--spacing-lg);
}


/* Call-to-Action Buttons */
.about__cta {
  margin-top: var(--spacing-xl);
  display: flex;
  gap: var(--spacing-md);
  flex-wrap: wrap;
  justify-content: flex-start; /* Oder 'center' je nach Design */
}

.about__button {
  display: inline-flex;
  align-items: center;
  gap: 0.5rem;
  padding: 0.75rem 1.5rem;
  border-radius: var(--radius-md);
  text-decoration: none;
  font-weight: 600;
  border: 2px solid transparent;
  transition: all var(--transition-base);
  cursor: pointer;
}

/* Primärer Button-Stil */
.about__button--primary {
  background-color: var(--primary-color);
  color: white;
}

.about__button--primary:hover {
  background-color: var(--primary-dark);
  transform: translateY(-2px);
  box-shadow: 0 4px 10px rgba(0, 0, 0, 0.1);
}

/* Outline Button-Stil */
.about__button--outline {
  background-color: transparent;
  color: var(--primary-color);
  border-color: var(--primary-color);
}

.about__button--outline:hover {
  background-color: var(--primary-color);
  color: white;
  transform: translateY(-2px);
  box-shadow: 0 4px 10px rgba(0, 0, 0, 0.1);
}

/* Fokus-Stil für Barrierefreiheit */
.about__button:focus-visible {
  outline: 3px solid var(--primary-color);
  outline-offset: 2px;
}

/* --------------------------------------------------------------------------
   Mapped/merged styles from legacy helpers into BEM
   - .about-section -> .about__container / .about__text
   - .button-group    -> .about__cta
   - .btn.primary     -> .about__button--primary (existing)
   - .btn.secondary   -> .about__button--secondary (new alias)
--------------------------------------------------------------------------- */

/* Container adjustments (from .about-section) */
.about__container {
  /* keep existing max-width/width/etc. */
  max-width: 800px;
  width: 100%;
  text-align: center;
  margin: 0 auto;
  padding: 5rem 1.5rem;
  color: #f5f5f5;
  font-size: 1.05rem;
}

/* Main text adjustments (from .about-section) */
.about__text {
  text-align: left;
  line-height: 1.6;
}



.about__text h1 {
  font-size: clamp(2rem, 5vw, 2.8rem);
  margin-bottom: var(--space-lg, 1.8rem);
  letter-spacing: -0.02em;
  font-weight: 600;
  line-height: var(--leading-lg);
}

.about__text p {
  font-size: clamp(0.95rem, 2.2vw, 1.05rem);
  margin-bottom: var(--space-md, 1.2rem);
  max-width: 700px;
  color: rgba(240, 240, 240, 0.88);
  line-height: var(--leading-md);
}

.about__text strong {
  color: #fff;
  font-weight: 600;
}

.about__text em {
  color: #7fc8ff;
  font-style: normal;
  font-weight: 500;
}

/* Button group mapping */

.about__cta {
  margin-top: 2rem; /* override to match legacy spacing */
  display: flex;
  gap: 1rem;
  flex-wrap: wrap;
  justify-content: flex-start;
}

.about-no-viewport .about__cta {
  flex-direction: column;
  gap: 0.75rem;
  align-items: stretch;
}

.about-no-viewport .about__cta .btn {
  width: 100%;
  max-width: 100%;
  padding: 0.9rem 1rem;
  min-height: 44px;
  min-width: 0;
  text-align: center;
}

/* --------------------------------------------------------------------------
   Mobile-Optimierungen für die About-Sektion
   - kompakteres Padding
   - kleinere / gut lesbare Schriftgrößen
   - gestapelte Buttons mit vollen Breiten für bessere Tap-Targets
   - Rücksicht auf Safe-Area Inset unten
--------------------------------------------------------------------------- */
@media (max-width: 600px) {
  .section.about {
    min-height: auto;
  }

  .about {
    display: block;
    padding: 1.5rem 0;
<<<<<<< HEAD
=======
  .about {
    min-height: auto;
    padding: 1.5rem 0;
    justify-content: flex-start;
    align-items: stretch;
>>>>>>> cdd3ef23
  }

  .about__container {
    padding: 2.5rem 1rem;
    font-size: 1rem; /* etwas kleiner als Desktop */
  }

  .about__text {
    line-height: 1.55;
  }

  .about__text h1,
  .about__text h3 {
    font-size: 1.6rem;
    margin-bottom: 1rem;
  }

  .about__text p {
    font-size: 0.98rem;
    margin-bottom: 1rem;
  }

  .about__text em {
    display: inline-block;
    font-size: 1rem;
  }

  /* Buttons: gestapelt, volle Breite, größere Tap-Ziele */
  .about__cta {
    flex-direction: column;
    gap: 0.75rem;
    align-items: stretch;
    margin-top: 1.25rem;
  }

  /* Button-Basis: override globale min-width und sorgen für angenehme Höhe */
  .about__cta .btn {
    width: 100%;
    max-width: 100%;
    padding: 0.9rem 1rem;
    min-height: 44px; /* mobile touch target */
    min-width: 0; /* überschreibt desktop-min-width */
    text-align: center;
  }

  /* Falls Icon + Text in Buttons, Icon kleiner halten */
  .about__cta .btn svg {
    width: 18px;
    height: 18px;
  }

  /* Mehr Platz am unteren Rand für Geräte mit Home-Indikator */
  .about__container {
    padding-bottom: calc(2.5rem + env(safe-area-inset-bottom, 0px));
  }
}

@media (max-width: 360px) {
  .about__container {
    padding: 2rem 0.75rem;
  }

  .about__text h1,
  .about__text h3 {
    font-size: 1.4rem;
  }
}
<|MERGE_RESOLUTION|>--- conflicted
+++ resolved
@@ -200,14 +200,6 @@
   .about {
     display: block;
     padding: 1.5rem 0;
-<<<<<<< HEAD
-=======
-  .about {
-    min-height: auto;
-    padding: 1.5rem 0;
-    justify-content: flex-start;
-    align-items: stretch;
->>>>>>> cdd3ef23
   }
 
   .about__container {
