--- conflicted
+++ resolved
@@ -193,7 +193,6 @@
    - Rücksicht auf Safe-Area Inset unten
 --------------------------------------------------------------------------- */
 @media (max-width: 600px) {
-<<<<<<< HEAD
   .section.about {
     min-height: auto;
   }
@@ -201,13 +200,11 @@
   .about {
     display: block;
     padding: 1.5rem 0;
-=======
   .about {
     min-height: auto;
     padding: 1.5rem 0;
     justify-content: flex-start;
     align-items: stretch;
->>>>>>> c3c156bd
   }
 
   .about__container {
