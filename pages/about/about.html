--- conflicted
+++ resolved
@@ -7,7 +7,6 @@
   - Dem SVG-Icon wurde ein `<title>`-Element für bessere Barrierefreiheit hinzugefügt, 
     damit Screenreader das Icon beschreiben können.
 -->
-<<<<<<< HEAD
 <div class="about-fragment">
   <style data-inline="about-fallback">
     :where(.section.about, .about-fragment) {
@@ -23,12 +22,6 @@
       margin: 0 auto;
       padding: 5rem 1.5rem;
       text-align: center;
-=======
-<section id="about" class="about">
-  <style data-inline="about-fallback">
-    .section.about {
-      min-height: auto;
->>>>>>> cdd3ef23
     }
 
     .about__cta {
@@ -39,26 +32,19 @@
     }
 
     @media (max-width: 600px) {
-<<<<<<< HEAD
       .section.about {
         min-height: auto;
       }
 
       :where(.section.about, .about-fragment) {
-=======
-      .about {
->>>>>>> cdd3ef23
         display: block;
         padding: 1.5rem 0;
       }
 
-<<<<<<< HEAD
       :where(.section.about, .about-fragment) .about__container {
         padding: 2.5rem 1rem;
       }
 
-=======
->>>>>>> cdd3ef23
       .about__cta {
         flex-direction: column;
         align-items: stretch;
@@ -83,7 +69,6 @@
           bin ein leidenschaftlicher Webentwickler aus Berlin, der es liebt,
           digitale Träume in die Realität umzusetzen.
         </p>
-<<<<<<< HEAD
 
         <p>
           Hinter jedem Projekt steckt eine Geschichte, hinter jedem Code eine
@@ -113,37 +98,6 @@
           Freude, Sie hier zu haben.
         </p>
 
-=======
-
-        <p>
-          Hinter jedem Projekt steckt eine Geschichte, hinter jedem Code eine
-          Vision. Ich glaube fest daran, dass großartige Websites mehr sind als
-          nur funktionale Tools – sie sind digitale Erlebnisse, die Menschen
-          bewegen und inspirieren.
-        </p>
-
-        <p>
-          Meine Mission ist es, das Web zu einem schöneren und zugänglicheren
-          Ort zu machen. Dabei verbinde ich moderne Technologien mit kreativem
-          Design und stelle den Menschen stets in den Mittelpunkt meiner Arbeit.
-        </p>
-
-        <p>
-          <em
-            >Jede Zeile Code, die ich schreibe, trägt ein Stück meiner
-            Leidenschaft in sich.</em
-          ><br />
-          Von der ersten Idee bis zum finalen Launch begleite ich Sie auf Ihrer
-          digitalen Reise.
-        </p>
-
-        <p>
-          Ich hoffe, meine Arbeit konnte Sie inspirieren und Ihnen einen
-          Einblick in meine Welt der Webentwicklung geben. Es war mir eine wahre
-          Freude, Sie hier zu haben.
-        </p>
-
->>>>>>> cdd3ef23
         <p class="about__farewell">
           <strong
             >Herzlichen Dank für Ihr Interesse und besuchen Sie mich gerne
